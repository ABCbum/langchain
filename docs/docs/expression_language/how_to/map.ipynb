--- conflicted
+++ resolved
@@ -2,11 +2,7 @@
  "cells": [
   {
    "cell_type": "raw",
-<<<<<<< HEAD
-   "id": "97ac1c41-ae51-42c1-be69-f15016430642",
-=======
    "id": "e2596041-9b76-4e74-836f-e6235086bbf0",
->>>>>>> 7562f70c
    "metadata": {},
    "source": [
     "---\n",
@@ -22,7 +18,6 @@
    "metadata": {},
    "source": [
     "# Manipulating inputs & output\n",
-    "*Last updated: 2024-01-04*\n",
     "\n",
     "RunnableParallel can be useful for manipulating the output of one Runnable to match the input format of the next Runnable in a sequence.\n",
     "\n",
@@ -307,7 +302,7 @@
    "name": "python",
    "nbconvert_exporter": "python",
    "pygments_lexer": "ipython3",
-   "version": "3.9.1"
+   "version": "3.11.6"
   }
  },
  "nbformat": 4,
