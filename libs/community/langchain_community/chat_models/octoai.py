--- conflicted
+++ resolved
@@ -1,11 +1,5 @@
 """OctoAI Endpoints chat wrapper. Relies heavily on ChatOpenAI."""
 
-<<<<<<< HEAD
-from typing import Dict
-
-from langchain_core.utils import convert_to_secret_str, get_from_dict_or_env, pre_init
-from pydantic import Field, SecretStr
-=======
 from typing import (
     Any,
     Callable,
@@ -19,12 +13,11 @@
 
 from langchain_core.language_models import LanguageModelInput
 from langchain_core.messages import BaseMessage
-from langchain_core.pydantic_v1 import Field, SecretStr
 from langchain_core.runnables import Runnable
 from langchain_core.tools import BaseTool
 from langchain_core.utils import convert_to_secret_str, get_from_dict_or_env, pre_init
 from langchain_core.utils.function_calling import convert_to_openai_tool
->>>>>>> 97923225
+from pydantic import Field, SecretStr
 
 from langchain_community.chat_models.openai import ChatOpenAI
 from langchain_community.utils.openai import is_openai_v1
