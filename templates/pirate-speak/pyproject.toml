[tool.poetry]
name = "pirate-speak"
version = "0.0.1"
description = "Get started with a simple template that speaks like a pirate"
authors = []
readme = "README.md"

[tool.poetry.dependencies]
python = ">=3.8.1,<4.0"
<<<<<<< HEAD
langchain = ">=0.0.350,<0.1"
=======
>>>>>>> 02f9c767
openai = "<2"
langchain-community = "^0.0.7"
langchain-core = "^0.1.4"

[tool.poetry.group.lint]
optional = true

[tool.poetry.group.lint.dependencies]
ruff = "^0.1.5"

[tool.poetry.group.typing.dependencies]
mypy = "^0.991"
langchain-core = {path = "../../libs/core", develop = true}

[tool.poetry.group.dev]
optional = true

[tool.poetry.group.dev.dependencies]
langchain-cli = {path = "../../libs/cli", develop = true}
langchain-core = {path = "../../libs/core", develop = true}
fastapi = "^0.104.0"
sse-starlette = "^1.6.5"

[tool.poetry.group.test]
optional = true

[tool.poetry.group.test.dependencies]

[tool.ruff]
select = [
  "E",  # pycodestyle
  "F",  # pyflakes
  "I",  # isort
]

[tool.mypy]
disallow_untyped_defs = "True"

[tool.langserve]
export_module = "pirate_speak.chain"
export_attr = "chain"

[tool.templates-hub]
use-case = "chatbot"
author = "LangChain"
integrations = ["OpenAI"]
tags = ["getting-started"]

[build-system]
requires = [
    "poetry-core",
]
build-backend = "poetry.core.masonry.api"<|MERGE_RESOLUTION|>--- conflicted
+++ resolved
@@ -7,10 +7,6 @@
 
 [tool.poetry.dependencies]
 python = ">=3.8.1,<4.0"
-<<<<<<< HEAD
-langchain = ">=0.0.350,<0.1"
-=======
->>>>>>> 02f9c767
 openai = "<2"
 langchain-community = "^0.0.7"
 langchain-core = "^0.1.4"
